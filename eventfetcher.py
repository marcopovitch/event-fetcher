--- conflicted
+++ resolved
@@ -679,11 +679,7 @@
         waveforms_id = []
         for net in inventory:
             for sta in net:
-<<<<<<< HEAD
                 for chan in sta.select(channel="[SHE]HZ"):
-=======
-                for chan in sta.select(channel="[ESH]HZ"):
->>>>>>> 6da88724
                     wf_id = ".".join(
                         [net.code, sta.code, chan.location_code, chan.code]
                     )
